--- conflicted
+++ resolved
@@ -413,30 +413,6 @@
 ## Contributors
 
 <!-- readme: contributors -start -->
-<table>
-<<<<<<< HEAD
-	<tbody>
-		<tr>
-            <td align="center">
-                <a href="https://github.com/jamcalli">
-                    <img src="https://avatars.githubusercontent.com/u/48490664?v=4" width="100;" alt="jamcalli"/>
-                    <br />
-                    <sub><b>jamcalli</b></sub>
-                </a>
-            </td>
-		</tr>
-	<tbody>
-=======
-<tr>
-    <td align="center">
-        <a href="https://github.com/jamcalli">
-            <img src="https://avatars.githubusercontent.com/u/48490664?v=4" width="42;" alt="jamcalli"/>
-            <br />
-            <sub><b>jamcalli</b></sub>
-        </a>
-    </td></tr>
->>>>>>> b504b9f7
-</table>
 <!-- readme: contributors -end -->
 
 See all [contributors](https://github.com/jamcalli/pulsarr/graphs/contributors)
